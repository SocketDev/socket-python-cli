__author__ = 'socket.dev'
<<<<<<< HEAD
__version__ = '1.0.46'
=======
__version__ = '1.0.44'
>>>>>>> 7ddb4537
<|MERGE_RESOLUTION|>--- conflicted
+++ resolved
@@ -1,6 +1,2 @@
 __author__ = 'socket.dev'
-<<<<<<< HEAD
-__version__ = '1.0.46'
-=======
-__version__ = '1.0.44'
->>>>>>> 7ddb4537
+__version__ = '1.0.46'