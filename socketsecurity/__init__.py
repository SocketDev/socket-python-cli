__author__ = 'socket.dev'
<<<<<<< HEAD
__version__ = '2.0.9'
=======
__version__ = '2.0.9'
>>>>>>> b9f272fd
<|MERGE_RESOLUTION|>--- conflicted
+++ resolved
@@ -1,6 +1,2 @@
 __author__ = 'socket.dev'
-<<<<<<< HEAD
-__version__ = '2.0.9'
-=======
-__version__ = '2.0.9'
->>>>>>> b9f272fd
+__version__ = '2.0.9'