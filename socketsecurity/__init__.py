--- conflicted
+++ resolved
@@ -1,6 +1,2 @@
 __author__ = 'socket.dev'
-<<<<<<< HEAD
-__version__ = '2.0.44'
-=======
-__version__ = '2.0.48'
->>>>>>> 96e69204
+__version__ = '2.0.48'