--- conflicted
+++ resolved
@@ -2,12 +2,7 @@
 import os
 from dataclasses import asdict, dataclass
 from typing import List, Optional
-<<<<<<< HEAD
 from socketsecurity import __version__
-=======
-from socketdev import __version__
->>>>>>> 71982307
-
 from socketdev import INTEGRATION_TYPES, IntegrationType
 
 
