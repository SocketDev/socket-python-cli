import json
import os
import re
import json

from pathlib import Path
from mdutils import MdUtils
from socketsecurity.core.classes import Diff, Purl, Issue
from prettytable import PrettyTable


class Messages:

    @staticmethod
    def map_severity_to_sarif(severity: str) -> str:
        """
        Map Socket severity levels to SARIF levels (GitHub code scanning).
        
        'low' -> 'note'
        'medium' or 'middle' -> 'warning'
        'high' or 'critical' -> 'error'
        """
        severity_mapping = {
            "low": "note",
            "medium": "warning",
            "middle": "warning",  # older data might say "middle"
            "high": "error",
            "critical": "error",
        }
        return severity_mapping.get(severity.lower(), "note")

    @staticmethod
    def find_line_in_file(packagename: str, packageversion: str, manifest_file: str) -> tuple:
        """
        Finds the line number and snippet of code for the given package/version in a manifest file.
        Returns a 2-tuple: (line_number, snippet_or_message).

        Supports:
          1) JSON-based manifest files (package-lock.json, Pipfile.lock, composer.lock)
             - Locates a dictionary entry with the matching package & version
             - Does a rough line-based search to find the actual line in the raw text
          2) Text-based (requirements.txt, package.json, yarn.lock, etc.)
             - Uses compiled regex patterns to detect a match line by line
        """
        # Extract just the file name to detect manifest type
        file_type = Path(manifest_file).name

        # ----------------------------------------------------
        # 1) JSON-based manifest files
        # ----------------------------------------------------
        if file_type in ["package-lock.json", "Pipfile.lock", "composer.lock"]:
            try:
                # Read entire file so we can parse JSON and also do raw line checks
                with open(manifest_file, "r", encoding="utf-8") as f:
                    raw_text = f.read()

                # Attempt JSON parse
                data = json.loads(raw_text)

                # In practice, you may need to check data["dependencies"], data["default"], etc.
                # This is an example approach.
                packages_dict = (
                    data.get("packages")
                    or data.get("default")
                    or data.get("dependencies")
                    or {}
                )

                found_key = None
                found_info = None
                # Locate a dictionary entry whose 'version' matches
                for key, value in packages_dict.items():
                    # For NPM package-lock, keys might look like "node_modules/axios"
                    if key.endswith(packagename) and "version" in value:
                        if value["version"] == packageversion:
                            found_key = key
                            found_info = value
                            break

                if found_key and found_info:
                    # Search lines to approximate the correct line number
                    needle_key = f'"{found_key}":'               # e.g. "node_modules/axios":
                    needle_version = f'"version": "{packageversion}"'
                    lines = raw_text.splitlines()
<<<<<<< HEAD
                    best_line = 1
=======
                    best_line = -1
>>>>>>> 7ddb4537
                    snippet = None

                    for i, line in enumerate(lines, start=1):
                        if (needle_key in line) or (needle_version in line):
                            best_line = i
                            snippet = line.strip()
                            break  # On first match, stop

                    # If we found an approximate line, return it; else fallback to line 1
                    if best_line > 0 and snippet:
                        return best_line, snippet
                    else:
                        return 1, f'"{found_key}": {found_info}'
                else:
<<<<<<< HEAD
                    return 1, f"{packagename} {packageversion} (not found in {manifest_file})"

            except (FileNotFoundError, json.JSONDecodeError):
                return 1, f"Error reading {manifest_file}"
=======
                    return -1, f"{packagename} {packageversion} (not found in {manifest_file})"

            except (FileNotFoundError, json.JSONDecodeError):
                return -1, f"Error reading {manifest_file}"
>>>>>>> 7ddb4537

        # ----------------------------------------------------
        # 2) Text-based / line-based manifests
        # ----------------------------------------------------
        # Define a dictionary of patterns for common manifest types
        search_patterns = {
            "package.json":         rf'"{packagename}":\s*"{packageversion}"',
            "yarn.lock":            rf'{packagename}@{packageversion}',
            "pnpm-lock.yaml":       rf'"{re.escape(packagename)}"\s*:\s*\{{[^}}]*"version":\s*"{re.escape(packageversion)}"',
            "requirements.txt":     rf'^{re.escape(packagename)}\s*(?:==|===|!=|>=|<=|~=|\s+)?\s*{re.escape(packageversion)}(?:\s*;.*)?$',
            "pyproject.toml":       rf'{packagename}\s*=\s*"{packageversion}"',
            "Pipfile":              rf'"{packagename}"\s*=\s*"{packageversion}"',
            "go.mod":               rf'require\s+{re.escape(packagename)}\s+{re.escape(packageversion)}',
            "go.sum":               rf'{re.escape(packagename)}\s+{re.escape(packageversion)}',
            "pom.xml":              rf'<artifactId>{re.escape(packagename)}</artifactId>\s*<version>{re.escape(packageversion)}</version>',
            "build.gradle":         rf'implementation\s+"{re.escape(packagename)}:{re.escape(packageversion)}"',
            "Gemfile":              rf'gem\s+"{re.escape(packagename)}",\s*"{re.escape(packageversion)}"',
            "Gemfile.lock":         rf'\s+{re.escape(packagename)}\s+\({re.escape(packageversion)}\)',
            ".csproj":              rf'<PackageReference\s+Include="{re.escape(packagename)}"\s+Version="{re.escape(packageversion)}"\s*/>',
            ".fsproj":              rf'<PackageReference\s+Include="{re.escape(packagename)}"\s+Version="{re.escape(packageversion)}"\s*/>',
            "paket.dependencies":   rf'nuget\s+{re.escape(packagename)}\s+{re.escape(packageversion)}',
            "Cargo.toml":           rf'{re.escape(packagename)}\s*=\s*"{re.escape(packageversion)}"',
            "build.sbt":            rf'"{re.escape(packagename)}"\s*%\s*"{re.escape(packageversion)}"',
            "Podfile":              rf'pod\s+"{re.escape(packagename)}",\s*"{re.escape(packageversion)}"',
            "Package.swift":        rf'\.package\(name:\s*"{re.escape(packagename)}",\s*url:\s*".*?",\s*version:\s*"{re.escape(packageversion)}"\)',
            "mix.exs":              rf'\{{:{re.escape(packagename)},\s*"{re.escape(packageversion)}"\}}',
            "composer.json":        rf'"{re.escape(packagename)}":\s*"{re.escape(packageversion)}"',
            "conanfile.txt":        rf'{re.escape(packagename)}/{re.escape(packageversion)}',
            "vcpkg.json":           rf'"{re.escape(packagename)}":\s*"{re.escape(packageversion)}"',
        }

        # If no specific pattern is found for this file name, fallback to a naive approach
        searchstring = search_patterns.get(file_type, rf'{re.escape(packagename)}.*{re.escape(packageversion)}')

        try:
            # Read file lines and search for a match
            with open(manifest_file, 'r', encoding="utf-8") as file:
                lines = [line.rstrip("\n") for line in file]
                for line_number, line_content in enumerate(lines, start=1):
                    # For Python conditional dependencies, ignore everything after first ';'
                    line_main = line_content.split(";", 1)[0].strip()

                    # Use a case-insensitive regex search
                    if re.search(searchstring, line_main, re.IGNORECASE):
                        return line_number, line_content.strip()

        except FileNotFoundError:
            return -1, f"{manifest_file} not found"
        except Exception as e:
            return -1, f"Error reading {manifest_file}: {e}"

        return -1, f"{packagename} {packageversion} (not found)"

    @staticmethod
    def create_security_comment_sarif(diff: Diff) -> dict:
        """
        Create SARIF-compliant output from the diff report, including line references
        and a link to the Socket docs in the fullDescription. Also converts any \r\n
        into <br/> so they render properly in GitHub's SARIF display.
        """
        # Check if there's a blocking error in new alerts
        scan_failed = False
        if len(diff.new_alerts) == 0:
            for alert in diff.new_alerts:
                if alert.error:
                    scan_failed = True
                    break

        # Basic SARIF skeleton
        sarif_data = {
            "$schema": "https://json.schemastore.org/sarif-2.1.0.json",
            "version": "2.1.0",
            "runs": [
                {
                    "tool": {
                        "driver": {
                            "name": "Socket Security",
                            "informationUri": "https://socket.dev",
                            "rules": []
                        }
                    },
                    "results": []
                }
            ]
        }

        rules_map = {}
        results_list = []

        for alert in diff.new_alerts:
            pkg_name = alert.pkg_name
            pkg_version = alert.pkg_version
            rule_id = f"{pkg_name}=={pkg_version}"
            severity = alert.severity

            # Convert any \r\n in short desc to <br/> so they display properly
            short_desc_raw = f"{alert.props.get('note', '')}\r\n\r\nSuggested Action:\r\n{alert.suggestion}"
            short_desc = short_desc_raw.replace("\r\n", "<br/>")

            # Build link to Socket docs, e.g. "https://socket.dev/npm/package/foo/alerts/1.2.3"
            socket_url = f"https://socket.dev/npm/package/{pkg_name}/alerts/{pkg_version}"

            # Also convert \r\n in the main description to <br/>, then append the Socket docs link
            base_desc = alert.description.replace("\r\n", "<br/>")
            full_desc_raw = f"{alert.title} - {base_desc}<br/>{socket_url}"

            # Identify the manifest file and line
            introduced_list = alert.introduced_by
            if introduced_list and isinstance(introduced_list[0], list) and len(introduced_list[0]) > 1:
                manifest_file = introduced_list[0][1]
            else:
                manifest_file = alert.manifests or "requirements.txt"

            line_number, line_content = Messages.find_line_in_file(pkg_name, pkg_version, manifest_file)

            # If not already defined, create a rule for this package
            if rule_id not in rules_map:
                rules_map[rule_id] = {
                    "id": rule_id,
                    "name": f"{pkg_name}=={pkg_version}",
                    "shortDescription": {"text": f"Alert generated for {rule_id} by Socket Security"},
                    "fullDescription": {"text": full_desc_raw},
                    "helpUri": alert.url,
                    "defaultConfiguration": {
                        "level": Messages.map_severity_to_sarif(severity)
                    },
                }

            # Create a SARIF "result" referencing the line where we found the match
            result_obj = {
                "ruleId": rule_id,
                "message": {"text": short_desc},
                "locations": [
                    {
                        "physicalLocation": {
                            "artifactLocation": {"uri": manifest_file},
                            "region": {
                                "startLine": line_number,
                                "snippet": {"text": line_content},
                            },
                        }
                    }
                ],
            }
            results_list.append(result_obj)

        # Attach our rules and results to the SARIF data
        sarif_data["runs"][0]["tool"]["driver"]["rules"] = list(rules_map.values())
        sarif_data["runs"][0]["results"] = results_list

        return sarif_data

    @staticmethod
    def create_security_comment_json(diff: Diff) -> dict:
        scan_failed = False
        if len(diff.new_alerts) == 0:
            for alert in diff.new_alerts:
                alert: Issue
                if alert.error:
                    scan_failed = True
                    break
        output = {
            "scan_failed": scan_failed,
            "new_alerts": [],
            "full_scan_id": diff.id
        }
        for alert in diff.new_alerts:
            alert: Issue
            output["new_alerts"].append(json.loads(str(alert)))
        return output

    @staticmethod
    def security_comment_template(diff: Diff) -> str:
        """
        Creates the security comment template
        :param diff: Diff - Diff report with the data needed for the template
        :return:
        """
        md = MdUtils(file_name="markdown_security_temp.md")
        md.new_line("<!-- socket-security-comment-actions -->")
        md.new_header(level=1, title="Socket Security: Issues Report")
        md.new_line("Potential security issues detected. Learn more about [socket.dev](https://socket.dev)")
        md.new_line("To accept the risk, merge this PR and you will not be notified again.")
        md.new_line()
        md.new_line("<!-- start-socket-alerts-table -->")
        md, ignore_commands, next_steps = Messages.create_security_alert_table(diff, md)
        md.new_line("<!-- end-socket-alerts-table -->")
        md.new_line()
        md = Messages.create_next_steps(md, next_steps)
        md = Messages.create_deeper_look(md)
        md = Messages.create_remove_package(md)
        md = Messages.create_acceptable_risk(md, ignore_commands)
        md.create_md_file()
        return md.file_data_text.lstrip()

    @staticmethod
    def create_next_steps(md: MdUtils, next_steps: dict):
        """
        Creates the next steps section of the security comment template
        :param md: MdUtils - Main markdown variable
        :param next_steps: Dict - Contains the detected next steps to include
        :return:
        """
        for step in next_steps:
            detail = next_steps[step]
            md.new_line("<details>")
            md.new_line(f"<summary>{step}</summary>")
            for line in detail:
                md.new_paragraph(line)
            md.new_line("</details>")
        return md

    @staticmethod
    def create_deeper_look(md: MdUtils) -> MdUtils:
        """
        Creates the deeper look section for the Security Comment Template
        :param md: MdUtils - Main markdown variable
        :return:
        """
        md.new_line("<details>")
        md.new_line("<summary>Take a deeper look at the dependency</summary>")
        md.new_paragraph(
            "Take a moment to review the security alert above. Review the linked package source code to understand the "
            "potential risk. Ensure the package is not malicious before proceeding. If you're unsure how to proceed, "
            "reach out to your security team or ask the Socket team for help at support [AT] socket [DOT] dev."
        )
        md.new_line("</details>")
        return md

    @staticmethod
    def create_remove_package(md: MdUtils) -> MdUtils:
        """
        Creates the remove packages suggestion section for the Security Comment Template
        :param md:
        :return:
        """
        md.new_line("<details>")
        md.new_line("<summary>Remove the package</summary>")
        md.new_paragraph(
            "If you happen to install a dependency that Socket reports as "
            "[https://socket.dev/npm/issue/malware](Known Malware) you should immediately remove it and select a "
            "different dependency. For other alert types, you may may wish to investigate alternative packages or "
            "consider if there are other ways to mitigate the specific risk posed by the dependency."
        )
        md.new_line("</details>")
        return md

    @staticmethod
    def create_acceptable_risk(md: MdUtils, ignore_commands: list) -> MdUtils:
        """
        Creates the comment on how to accept risk for the Security Comment Template
        :param md: MdUtils - Main markdown variable
        :param ignore_commands: List of detected ignore commands based on the alerts associated purls
        :return:
        """
        md.new_line("<details>")
        md.new_line("<summary>Mark a package as acceptable risk</summary>")
        md.new_paragraph(
            "To ignore an alert, reply with a comment starting with `SocketSecurity ignore` followed by a space "
            "separated list of `ecosystem/package-name@version` specifiers. e.g. `SocketSecurity ignore npm/foo@1.0.0`"
            " or ignore all packages with `SocketSecurity ignore-all`"
        )
        md.new_list(ignore_commands)
        md.new_line("</details>")
        return md

    @staticmethod
    def create_security_alert_table(diff: Diff, md: MdUtils) -> (MdUtils, list, dict):
        """
        Creates the detected issues table based on the Security Policy
        :param diff: Diff - Diff report with the detected issues
        :param md: MdUtils - Main markdown variable
        :return:
        """
        alert_table = [
            "Alert",
            "Package",
            "Introduced by",
            "Manifest File",
            "CI"
        ]
        num_of_alert_columns = len(alert_table)
        next_steps = {}
        ignore_commands = []
        for alert in diff.new_alerts:
            alert: Issue
            if alert.next_step_title not in next_steps:
                next_steps[alert.next_step_title] = [
                    alert.description,
                    alert.suggestion
                ]
            ignore = f"`SocketSecurity ignore {alert.purl}`"
            if ignore not in ignore_commands:
                ignore_commands.append(ignore)
            manifest_str, source_str = Messages.create_sources(alert)
            purl_url = f"[{alert.purl}]({alert.url})"
            if alert.error:
                emoji = ':no_entry_sign:'
            else:
                emoji = ':warning:'
            row = [
                alert.title,
                purl_url,
                source_str,
                manifest_str,
                emoji
            ]
            if row not in alert_table:
                alert_table.extend(row)
        num_of_alert_rows = len(diff.new_alerts) + 1
        md.new_table(
            columns=num_of_alert_columns,
            rows=num_of_alert_rows,
            text=alert_table,
            text_align="left"
        )
        return md, ignore_commands, next_steps

    @staticmethod
    def dependency_overview_template(diff: Diff) -> str:
        """
        Creates the dependency Overview comment and returns a dict of the results
        :param diff: Diff - Diff report with the added & removed packages
        :return:
        """
        md = MdUtils(file_name="markdown_overview_temp.md")
        md.new_line("<!-- socket-overview-comment-actions -->")
        md.new_header(level=1, title="Socket Security: Dependency Overview")
        md.new_line("New and removed dependencies detected. Learn more about [socket.dev](https://socket.dev)")
        md.new_line()
        md = Messages.create_added_table(diff, md)
        if len(diff.removed_packages) > 0:
            md = Messages.create_remove_line(diff, md)
        md.create_md_file()
        if len(md.file_data_text.lstrip()) >= 65500:
            md = Messages.short_dependency_overview_comment(diff)
        return md.file_data_text.lstrip()

    @staticmethod
    def short_dependency_overview_comment(diff: Diff) -> MdUtils:
        md = MdUtils(file_name="markdown_overview_temp.md")
        md.new_line("<!-- socket-overview-comment-actions -->")
        md.new_header(level=1, title="Socket Security: Dependency Overview")
        md.new_line("New and removed dependencies detected. Learn more about [socket.dev](https://socket.dev)")
        md.new_line()
        md.new_line("The amount of dependency changes were to long for this comment. Please check out the full report")
        md.new_line(f"To view more information about this report checkout the [Full Report]({diff.diff_url})")
        return md

    @staticmethod
    def create_remove_line(diff: Diff, md: MdUtils) -> MdUtils:
        """
        Creates the removed packages line for the Dependency Overview template
        :param diff: Diff - Diff report with the removed packages
        :param md: MdUtils - Main markdown variable
        :return:
        """
        removed_line = "Removed packages:"
        for removed in diff.removed_packages:
            removed: Purl
            package_url = Messages.create_purl_link(removed)
            removed_line += f" {package_url},"
        removed_line = removed_line.rstrip(",")
        md.new_line(removed_line)
        return md

    @staticmethod
    def create_added_table(diff: Diff, md: MdUtils) -> MdUtils:
        """
        Create the Added packages table for the Dependency Overview template
        :param diff: Diff - Diff report with the Added packages information
        :param md: MdUtils - Main markdown variable
        :return:
        """
        overview_table = [
            "Package",
            "Direct",
            "Capabilities",
            "Transitives",
            "Size",
            "Author"
        ]
        num_of_overview_columns = len(overview_table)
        count = 0
        for added in diff.new_packages:
            added: Purl
            package_url = Messages.create_purl_link(added)
            capabilities = ", ".join(added.capabilities)
            row = [
                package_url,
                added.direct,
                capabilities,
                added.transitives,
                f"{added.size} KB",
                added.author_url
            ]
            overview_table.extend(row)
            count += 1
        num_of_overview_rows = count + 1
        md.new_table(
            columns=num_of_overview_columns,
            rows=num_of_overview_rows,
            text=overview_table,
            text_align="left"
        )
        return md

    @staticmethod
    def create_purl_link(details: Purl) -> str:
        """
        Creates the Purl link for the Dependency Overview Comment for the added packages
        :param details: Purl - Details about the package needed to create the URLs
        :return:
        """
        package_url = f"[{details.purl}]({details.url})"
        return package_url

    @staticmethod
    def create_console_security_alert_table(diff: Diff) -> PrettyTable:
        """
        Creates the detected issues table based on the Security Policy
        :param diff: Diff - Diff report with the detected issues
        :return:
        """
        alert_table = PrettyTable(
            [
                "Alert",
                "Package",
                "url",
                "Introduced by",
                "Manifest File",
                "CI Status"
            ]
        )
        for alert in diff.new_alerts:
            alert: Issue
            manifest_str, source_str = Messages.create_sources(alert, "console")
            if alert.error:
                state = "block"
            elif alert.warn:
                state = "warn"
            elif alert.monitor:
                state = "monitor"
            else:
                state = "ignore"
            row = [
                alert.title,
                alert.purl,
                alert.url,
                source_str,
                manifest_str,
                state
            ]
            alert_table.add_row(row)
        return alert_table

    @staticmethod
    def create_sources(alert: Issue, style="md") -> [str, str]:
        sources = []
        manifests = []
        for source, manifest in alert.introduced_by:
            if style == "md":
                add_str = f"<li>{manifest}</li>"
                source_str = f"<li>{source}</li>"
            else:
                add_str = f"{manifest};"
                source_str = f"{source};"
            if source_str not in sources:
                sources.append(source_str)
            if add_str not in manifests:
                manifests.append(add_str)
        manifest_list = "".join(manifests)
        source_list = "".join(sources)
        source_list = source_list.rstrip(";")
        manifest_list = manifest_list.rstrip(";")
        if style == "md":
            manifest_str = f"<ul>{manifest_list}</ul>"
            sources_str = f"<ul>{source_list}</ul>"
        else:
            manifest_str = manifest_list
            sources_str = source_list
        return manifest_str, sources_str<|MERGE_RESOLUTION|>--- conflicted
+++ resolved
@@ -82,11 +82,8 @@
                     needle_key = f'"{found_key}":'               # e.g. "node_modules/axios":
                     needle_version = f'"version": "{packageversion}"'
                     lines = raw_text.splitlines()
-<<<<<<< HEAD
                     best_line = 1
-=======
-                    best_line = -1
->>>>>>> 7ddb4537
+
                     snippet = None
 
                     for i, line in enumerate(lines, start=1):
@@ -101,17 +98,10 @@
                     else:
                         return 1, f'"{found_key}": {found_info}'
                 else:
-<<<<<<< HEAD
                     return 1, f"{packagename} {packageversion} (not found in {manifest_file})"
 
             except (FileNotFoundError, json.JSONDecodeError):
                 return 1, f"Error reading {manifest_file}"
-=======
-                    return -1, f"{packagename} {packageversion} (not found in {manifest_file})"
-
-            except (FileNotFoundError, json.JSONDecodeError):
-                return -1, f"Error reading {manifest_file}"
->>>>>>> 7ddb4537
 
         # ----------------------------------------------------
         # 2) Text-based / line-based manifests
@@ -159,11 +149,11 @@
                         return line_number, line_content.strip()
 
         except FileNotFoundError:
-            return -1, f"{manifest_file} not found"
+            return 1, f"{manifest_file} not found"
         except Exception as e:
-            return -1, f"Error reading {manifest_file}: {e}"
-
-        return -1, f"{packagename} {packageversion} (not found)"
+            return 1, f"Error reading {manifest_file}: {e}"
+
+        return 1, f"{packagename} {packageversion} (not found)"
 
     @staticmethod
     def create_security_comment_sarif(diff: Diff) -> dict:
