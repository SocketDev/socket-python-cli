[build-system]
requires = [
  "hatchling"
]
build-backend = "hatchling.build"

[project]
name = "socketsecurity"
<<<<<<< HEAD
version = "2.0.53"
=======
version = "2.0.54"
>>>>>>> 4693beb4
requires-python = ">= 3.10"
license = {"file" = "LICENSE"}
dependencies = [
    'requests',
    'mdutils',
    'prettytable',
    'GitPython',
    'packaging',
    'python-dotenv',
    'socket-sdk-python>=2.0.21'
]
readme = "README.md"
description = "Socket Security CLI for CI/CD"
keywords = ["socketsecurity", "socket.dev", "sca", "oss", "security"]
authors = [
    {name = "Douglas Coburn", email = "douglas@socket.dev"}
]
maintainers = [
    {name = "Douglas Coburn", email = "douglas@socket.dev"}
]
classifiers = [
    "Development Status :: 4 - Beta",
    "Intended Audience :: Developers",
    "Programming Language :: Python :: 3.11",
    "Programming Language :: Python :: 3.12",
]

[project.optional-dependencies]
test = [
    "pytest>=7.4.0",
    "pytest-cov>=4.1.0",
    "pytest-mock>=3.12.0",
    "pytest-asyncio>=0.23.0",
    "pytest-watch >=4.2.0"
]
dev = [
    "ruff>=0.3.0",
    "twine", # for building
    "pip-tools>=7.4.0",  # for pip-compile
    "pre-commit",
    "hatch"
]

[project.scripts]
socketcli = "socketsecurity.socketcli:cli"

[project.urls]
Homepage = "https://socket.dev"

[tool.coverage.run]
source = ["socketsecurity"]
branch = true
include = [
    "socketsecurity/**/*.py",
    "socketsecurity/**/__init__.py"
]
omit = [
    "socketsecurity/core/issues.py",  # Large data file
    "socketsecurity/core/licenses.py"  # Large data file
]

[tool.coverage.report]
exclude_lines = [
    "pragma: no cover",
    "def __repr__",
    "if __name__ == .__main__.:",
    "raise NotImplementedError",
    "if TYPE_CHECKING:",
]
show_missing = true
skip_empty = true

[tool.ruff]
# Exclude a variety of commonly ignored directories.
exclude = [
    ".bzr",
    ".direnv",
    ".eggs",
    ".git",
    ".git-rewrite",
    ".hg",
    ".ipynb_checkpoints",
    ".mypy_cache",
    ".nox",
    ".pants.d",
    ".pyenv",
    ".pytest_cache",
    ".pytype",
    ".ruff_cache",
    ".svn",
    ".tox",
    ".venv",
    ".vscode",
    "__pypackages__",
    "_build",
    "buck-out",
    "build",
    "dist",
    "node_modules",
    "site-packages",
    "venv",
]

[tool.ruff.lint]
# Enable Pyflakes (`F`) and a subset of the pycodestyle (`E`)  codes by default.
# Unlike Flake8, Ruff doesn't enable pycodestyle warnings (`W`) or
# McCabe complexity (`C901`) by default.
select = [
    "E4", "E7", "E9", "F",  # Current rules
    "I",    # isort
    "F401", # Unused imports
    "F403", # Star imports
    "F405", # Star imports undefined
    "F821", # Undefined names
]

# Allow fix for all enabled rules (when `--fix`) is provided.
fixable = ["ALL"]
unfixable = []

# Allow unused variables when underscore-prefixed.
dummy-variable-rgx = "^(_+|(_+[a-zA-Z0-9_]*[a-zA-Z0-9]+?))$"

[tool.ruff.lint.isort]
known-first-party = ["socketsecurity"]

[tool.ruff.format]
# Like Black, use double quotes for strings.
quote-style = "double"

# Like Black, indent with spaces, rather than tabs.
indent-style = "space"

# Like Black, respect magic trailing commas.
skip-magic-trailing-comma = false

# Like Black, automatically detect the appropriate line ending.
line-ending = "auto"

# Enable auto-formatting of code examples in docstrings. Markdown,
# reStructuredText code/literal blocks and doctests are all supported.
#
# This is currently disabled by default, but it is planned for this
# to be opt-out in the future.
docstring-code-format = false

# Set the line length limit used when formatting code snippets in
# docstrings.
#
# This only has an effect when the `docstring-code-format` setting is
# enabled.
docstring-code-line-length = "dynamic"

[tool.hatch.build.targets.wheel]
include = ["socketsecurity", "LICENSE"]<|MERGE_RESOLUTION|>--- conflicted
+++ resolved
@@ -6,11 +6,7 @@
 
 [project]
 name = "socketsecurity"
-<<<<<<< HEAD
-version = "2.0.53"
-=======
 version = "2.0.54"
->>>>>>> 4693beb4
 requires-python = ">= 3.10"
 license = {"file" = "LICENSE"}
 dependencies = [
